--- conflicted
+++ resolved
@@ -13,12 +13,9 @@
 using Sprache;
 using Hl7.Fhir.FluentPath;
 using HL7.Fhir.FluentPath.FluentPath.Expressions;
-<<<<<<< HEAD
 using Hl7.Fhir.FluentPath.InstanceTree;
 using Hl7.Fhir.Navigation;
-=======
 using HL7.Fhir.FluentPath;
->>>>>>> 85039309
 
 namespace Hl7.Fhir.Tests.FhirPath
 {
@@ -112,37 +109,22 @@
         [TestMethod, TestCategory("FhirPath")]
         public void TestNavigation()
         {
-<<<<<<< HEAD
             var values = navigator;
             
             var result = values.EnumerateChildrenByName("Patient").EnumerateChildrenByName("identifier").EnumerateChildrenByName("use");
             Assert.AreEqual(2, result.Count()); 
-            Assert.AreEqual("usual", result.First().AsString());
-=======
-            var values = tree;
-
-            var result = values.Children("Patient").Children("identifier").Children("use");
-            Assert.AreEqual(2, result.Count());
             Assert.AreEqual("usual", result.First().Value);
->>>>>>> 85039309
         }
 
         [TestMethod, TestCategory("FhirPath")]
         public void TestExpression()
         {
-<<<<<<< HEAD
-            var values = navigator;
+            throw new NotImplementedException();
+            
+            //var values = navigator;
 
-            var result = values.EnumerateChildrenByName("Patient").EnumerateChildrenByName("identifier")
-                .Where(ctx => ctx.Children("use").IsEqualTo(FhirValueList.Create("official"))).IsEmpty().Not();
-=======
-            throw new NotImplementedException();
-
-            //var values = tree;
-
-            //var result = values.Children("Patient").Children("identifier")
+            //var result = values.EnumerateChildrenByName("Patient").EnumerateChildrenByName("identifier")
             //    .Where(ctx => ctx.Children("use").IsEqualTo(FhirValueList.Create("official"))).IsEmpty().Not();
->>>>>>> 85039309
 
             //Assert.AreEqual(true, result.BooleanEval().Value);
         }
