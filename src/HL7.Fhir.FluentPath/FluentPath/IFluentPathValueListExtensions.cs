﻿/* 
 * Copyright (c) 2015, Furore (info@furore.com) and contributors
 * See the file CONTRIBUTORS for details.
 * 
 * This file is licensed under the BSD 3-Clause license
 * available at https://raw.githubusercontent.com/ewoutkramer/fhir-net-api/master/LICENSE
 */


using System;
using System.Collections.Generic;
using System.Linq;

namespace Hl7.Fhir.FluentPath
{
    public static class IFluentPathValueListExtensions
    {

        public static IEnumerable<IElementNavigator> JustElements(this IEnumerable<IValueProvider> focus)
        {
            return focus.OfType<IElementNavigator>();
        }

        public static IEnumerable<IValueProvider> JustValues(this IEnumerable<IValueProvider> focus)
        {
            return focus.Where(f => f.Value != null);
        }
   
        public static object SingleValue(this IEnumerable<IValueProvider> focus)
        {
            return focus.JustValues().Single().Value;
        }

<<<<<<< HEAD
        public static long AsInteger(this IEnumerable<IValueProvider> focus)
        {
            return focus.Single().AsInteger();
        }

        public static decimal AsDecimal(this IEnumerable<IValueProvider> focus)
        {
            return focus.Single().AsDecimal();
        }

        public static bool AsBoolean(this IEnumerable<IValueProvider> focus)
        {
            return focus.Single().AsBoolean();
        }

        public static string AsString(this IEnumerable<IValueProvider> focus)
        {
            return focus.Single().AsString();
        }

        public static PartialDateTime AsDateTime(this IEnumerable<IValueProvider> focus)
        {
            return focus.Single().AsDateTime();
        }
=======
>>>>>>> 85039309

        private static bool booleanEval(this IEnumerable<IValueProvider> focus)
        {
            var result = false;

            // An empty result is considered "false"
            if (!focus.Any())
                result = false;

            // A single result that's a boolean should be interpreted as a boolean
            else if (focus.Count() == 1 && focus.Single().Value is bool)
            {
                return (bool)focus.Single().Value;
            }

            // Otherwise, we have "some" content, which we'll consider "true"
            else
                result = true;

            return result;
        }

<<<<<<< HEAD
        public static IEnumerable<IValueProvider> BooleanEval(this IEnumerable<IValueProvider> focus)
=======
        public static IFluentPathValue BooleanEval(this IEnumerable<IFluentPathValue> focus)
>>>>>>> 85039309
        {
            return new ConstantValue(focus.booleanEval());
        }
<<<<<<< HEAD
        public static IEnumerable<IValueProvider> IsEmpty(this IEnumerable<IValueProvider> focus)
=======

        public static IEnumerable<IFluentPathValue> IsEmpty(this IEnumerable<IFluentPathValue> focus)
>>>>>>> 85039309
        {
            return FhirValueList.Create(!focus.Any());
        }

<<<<<<< HEAD
        public static IEnumerable<IValueProvider> Not(this IEnumerable<IValueProvider> focus)
=======
        public static IFluentPathValue Not(this IEnumerable<IFluentPathValue> focus)
>>>>>>> 85039309
        {
            if (focus.Any())
                return new ConstantValue(!focus.booleanEval());
            else
                return null;
        }

        public static IEnumerable<IValueProvider> Exists(this IEnumerable<IValueProvider> focus)
        {
            return FhirValueList.Create(focus.Any());
        }


<<<<<<< HEAD
        public static IEnumerable<IValueProvider> Or(this IEnumerable<IValueProvider> left, IEnumerable<IValueProvider> right)
        {
            return FhirValueList.Create(left.booleanEval() || right.booleanEval());
        }

        public static IEnumerable<IValueProvider> And(this IEnumerable<IValueProvider> left, IEnumerable<IValueProvider> right)
        {
            return FhirValueList.Create(left.booleanEval() && right.booleanEval());
        }

        public static IEnumerable<IValueProvider> Xor(this IEnumerable<IValueProvider> left, IEnumerable<IValueProvider> right)
        {
            return FhirValueList.Create(left.booleanEval() ^ right.booleanEval());
        }

        public static IEnumerable<IValueProvider> Implies(this IEnumerable<IValueProvider> left, IEnumerable<IValueProvider> right)
        {
            return FhirValueList.Create(!left.booleanEval() || right.booleanEval());
        }

        public static IEnumerable<IValueProvider> Item(this IEnumerable<IValueProvider> focus, int index)
=======
        public static IEnumerable<IFluentPathValue> Item(this IEnumerable<IFluentPathValue> focus, int index)
>>>>>>> 85039309
        {
            return focus.Skip(index).Take(1);
        }

        public static IEnumerable<IValueProvider> Where(this IEnumerable<IValueProvider> focus, 
                        Func<IEnumerable<IValueProvider>, IEnumerable<IValueProvider>> condition)
        {
            return focus.Where(v => condition(FhirValueList.Create(v)).booleanEval());
        }

        public static IEnumerable<IValueProvider> Any(this IEnumerable<IValueProvider> focus,
        Func<IEnumerable<IValueProvider>, IEnumerable<IValueProvider>> condition)
        {
            return FhirValueList.Create(focus.Any(v => condition(FhirValueList.Create(v)).booleanEval()));
        }

        public static IEnumerable<IValueProvider> All(this IEnumerable<IValueProvider> focus,
                Func<IEnumerable<IValueProvider>, IEnumerable<IValueProvider>> condition)
        {
            return FhirValueList.Create(focus.All(v => condition(FhirValueList.Create(v)).booleanEval()));
        }


        public static IEnumerable<IValueProvider> Select(this IEnumerable<IValueProvider> focus,
                Func<IEnumerable<IValueProvider>, IEnumerable<IValueProvider>> mapper)
        {
            return focus.SelectMany(v => mapper(FhirValueList.Create(v)));
        }


        public static IEnumerable<IValueProvider> Distinct(this IEnumerable<IValueProvider> focus)
        {
            return focus.Distinct(new FhirPathValueEqualityComparer());
        }

        public static IEnumerable<IValueProvider> CountItems(this IEnumerable<IValueProvider> focus)
        {
            return FhirValueList.Create(focus.Count());
        }

<<<<<<< HEAD
        public static IEnumerable<IValueProvider> IntegerEval(this IEnumerable<IValueProvider> focus)
        {
            if (focus.JustValues().Count() == 1)
            {
                var val = focus.Single().Value;
                if(val != null)
                {
                    if (val is long) return FhirValueList.Create((long)val);
                    //if (val is decimal) return (Int64)Math.Round((decimal)val);
                    if (val is string)
                    {
                        long result;
                        if (Int64.TryParse((string)val, out result))
                            return FhirValueList.Create(result);
                    }

                }
            }

            return FhirValueList.Empty();
        }

        public static IEnumerable<IValueProvider> Substring(this IEnumerable<IValueProvider> focus, long start, long? length)
        {
            if(focus.Count() == 1)
            {
                if (focus.First().Value != null)
                {
                    var str = focus.First().AsStringRepresentation();

                    if (length.HasValue)
                        return FhirValueList.Create(str.Substring((int)start, (int)length.Value));
                    else
                        return FhirValueList.Create(str.Substring((int)start));
                }
            }

            return FhirValueList.Empty();
        }

        public static IEnumerable<IValueProvider> StartingWith(this IEnumerable<IValueProvider> focus, string prefix)
        {
            return focus.JustValues().Where(value => value.AsStringRepresentation().StartsWith(prefix));
        }
=======

      
>>>>>>> 85039309

        //public static IEnumerable<IFluentPathElement> Resolve(this IEnumerable<IFluentPathValue> focus, FhirClient client)
        //{
        //    return focus.Resolve(new BaseEvaluationContext(client));
        //}

        //public static IEnumerable<IFluentPathElement> Resolve(this IEnumerable<IFluentPathValue> focus, IEvaluationContext context)
        //{
        //    foreach (var item in focus)
        //    {
        //        string url = null;

        //        // Something that looks like a Reference
        //        if (item is IFluentPathElement)
        //        {
        //            var maybeReference = ((IFluentPathElement)item).Children("reference").SingleOrDefault();

        //            if (maybeReference != null && maybeReference.Value != null && maybeReference.Value is string)
        //                url = maybeReference.AsString();
        //        }

        //        // A string as a direct url
        //        if (item.Value != null && item.Value is string)
        //            url = item.AsString();

        //        if(url != null)
        //            yield return context.ResolveResource(url);
        //    }
        //}

<<<<<<< HEAD
        public static IEnumerable<IValueProvider> MaxLength(this IEnumerable<IValueProvider> focus)
        {
            return FhirValueList.Create( focus.JustValues()
                .Aggregate(0, (val, item) => Math.Max(item.AsStringRepresentation().Length, val)) );
        }

        public static IEnumerable<IValueProvider> SubsetOf(this IEnumerable<IValueProvider> left, IEnumerable<IValueProvider> right)
        {
            return left.All(l => right.Any(r => l.IsEqualTo(r)));
        }
=======

        //public static IEnumerable<IFluentPathValue> SubsetOf(this IEnumerable<IFluentPathValue> left, IEnumerable<IFluentPathValue> right)
        //{
        //    return left.All(l => right.Any(r => l.IsEqualTo(r)));
        //}
>>>>>>> 85039309


        public static IEnumerable<IValueProvider> Extension(this IEnumerable<IValueProvider> focus, string url)
        {            
            return focus.Children("extension").Where(es => es.Children("url").IsEqualTo(url));
        }

        public static IEnumerable<IElementNavigator> Children(this IEnumerable<IValueProvider> focus, string name)
        {
            return focus.JustElements().SelectMany(node => node.EnumerateChildrenByName(name));
        }

        //public static IEnumerable<IFhirPathElement> Child(this IEnumerable<IFhirPathValue> focus, string name)
        //{
        //    return focus.JustFhirPathElements().Child(name);
        //}

        //public static IEnumerable<IFhirPathElement> Child(this IEnumerable<IFhirPathElement> focus, string name)
        //{
        //    return focus.SelectMany(node => node.Children().Where(child => child.IsMatch(name)));
        //}


        public static IEnumerable<IElementNavigator> Children(this IValueProvider focus)
        {
            if (focus is IElementNavigator)
            {
                return ((IElementNavigator)focus).EnumerateChildren();
            }

            return Enumerable.Empty<IElementNavigator>();
        }

        public static IEnumerable<IElementNavigator> Children(this IEnumerable<IValueProvider> focus)
        {
            return focus.JustElements().SelectMany(node => node.EnumerateChildren());
        }

        public static IEnumerable<IElementNavigator> Descendants(this IEnumerable<IElementNavigator> focus)
        {
            return focus.SelectMany(node => node.Descendants());
        }

<<<<<<< HEAD
        public static IEnumerable<IValueProvider> IsEqualTo(this IEnumerable<IValueProvider> left, IEnumerable<IValueProvider> right)
=======
        public static IFluentPathValue IsEqualTo(this IEnumerable<IFluentPathValue> left, IEnumerable<IFluentPathValue> right)
>>>>>>> 85039309
        {
            if (!left.Any() || !right.Any()) return null;

            if (left.Count() != right.Count()) return new ConstantValue(false);

            return new ConstantValue(left.Zip(right, (l, r) => l.IsEqualTo(r)).All(x => x));
        }

        public static IEnumerable<IValueProvider> IsEqualTo(this IEnumerable<IValueProvider> left, object value)
        {
            var result = left.SingleOrDefault(v => Object.Equals(v.Value,value)) != null;
            return FhirValueList.Create(result);
        }

        public static IEnumerable<IValueProvider> IsEquivalentTo(this IEnumerable<IValueProvider> left, IEnumerable<IValueProvider> right)
        {
            if (!left.Any() && !right.Any()) return FhirValueList.Create(true);
            if (left.Count() != right.Count()) return FhirValueList.Create(false);

            return FhirValueList.Create(left.All((IValueProvider l) => right.Any(r => l.IsEquivalentTo(r))));
        }


        public static IEnumerable<IValueProvider> GreaterThan(this IEnumerable<IValueProvider> left, IEnumerable<IValueProvider> right)
        {
            if (left.Count() == 1 && right.Count() == 1)
                yield return left.Single().GreaterThan(right.Single());
        }

        public static IEnumerable<IValueProvider> GreaterOrEqual(this IEnumerable<IValueProvider> left, IEnumerable<IValueProvider> right)
        {
            if (left.Count() == 1 && right.Count() == 1)
                yield return left.Single().GreaterOrEqual(right.Single());
        }

        public static IEnumerable<IValueProvider> LessThan(this IEnumerable<IValueProvider> left, IEnumerable<IValueProvider> right)
        {
            if (left.Count() == 1 && right.Count() == 1)
                yield return left.Single().LessThan(right.Single());
        }

        public static IEnumerable<IValueProvider> LessOrEqual(this IEnumerable<IValueProvider> left, IEnumerable<IValueProvider> right)
        {
            if (left.Count() == 1 && right.Count() == 1)
                yield return left.Single().LessOrEqual(right.Single());
        }

        public static IEnumerable<IValueProvider> Add(this IEnumerable<IValueProvider> left, IEnumerable<IValueProvider> right)
        {
            if (!left.Any() || !right.Any()) yield break;
                    
            if (left.Count() == 1 && right.Count() == 1)
                yield return left.Single().Add(right.Single());
        }

        public static IEnumerable<IValueProvider> Sub(this IEnumerable<IValueProvider> left, IEnumerable<IValueProvider> right)
        {
            if (left.Count() == 1 && right.Count() == 1)
                yield return left.Single().Sub(right.Single());
        }

        public static IEnumerable<IValueProvider> Mul(this IEnumerable<IValueProvider> left, IEnumerable<IValueProvider> right)
        {
            if (left.Count() == 1 && right.Count() == 1)
                yield return left.Single().Mul(right.Single());
        }

        public static IEnumerable<IValueProvider> Div(this IEnumerable<IValueProvider> left, IEnumerable<IValueProvider> right)
        {
            if (left.Count() == 1 && right.Count() == 1)
                yield return left.Single().Div(right.Single());
        }

        //public static IEnumerable<IFhirPathValue> Union(this IEnumerable<IFhirPathValue> left, IEnumerable<IFhirPathValue> right)
        //{
        //    return left.Union(right);
        //}

        ///// <summary>Enumerate the descendants of the specified nodes.</summary>
        ///// <typeparam name="T">The type of a tree node.</typeparam>
        ///// <param name="nodeSet">A set of tree nodes.</param>
        ///// <returns>An enumerator for nodes of type <typeparamref name="T"/>.</returns>
        //public static IEnumerable<T> Descendants<T>(this IEnumerable<T> nodeSet) where T : FhirInstanceTree
        //{
        //    return nodeSet.SelectMany(node => node.Descendants());
        //}
        ///// <summary>Enumerate the specified nodes and their descendants.</summary>
        ///// <typeparam name="T">The type of a tree node.</typeparam>
        ///// <param name="nodeSet">A set of tree nodes.</param>
        ///// <returns>An enumerator for nodes of type <typeparamref name="T"/>.</returns>
        //public static IEnumerable<T> DescendantsAndSelf<T>(this IEnumerable<T> nodeSet) where T : FhirInstanceTree
        //{
        //    return nodeSet.SelectMany(node => node.DescendantsAndSelf());
        //}

        ///// <summary>Enumerate the ancestors of the specified nodes.</summary>
        ///// <typeparam name="T">The type of a tree node.</typeparam>
        ///// <param name="nodeSet">A set of tree nodes.</param>
        ///// <returns>An enumerator for nodes of type <typeparamref name="T"/>.</returns>
        //public static IEnumerable<T> Ancestors<T>(this IEnumerable<T> nodeSet) where T : FhirInstanceTree
        //{
        //    return nodeSet.SelectMany(node => node.Ancestors());
        //}

        ///// <summary>Enumerate the specified nodes and their ancestors.</summary>
        ///// <typeparam name="T">The type of a tree node.</typeparam>
        ///// <param name="nodeSet">A set of tree nodes.</param>
        ///// <returns>An enumerator for nodes of type <typeparamref name="T"/>.</returns>
        //public static IEnumerable<T> AncestorsAndSelf<T>(this IEnumerable<T> nodeSet) where T : FhirInstanceTree
        //{
        //    return nodeSet.SelectMany(node => node.AncestorsAndSelf());
        //}

        ///// <summary>Enumerate the siblings preceding the specified nodes.</summary>
        ///// <typeparam name="T">The type of a tree node.</typeparam>
        ///// <param name="nodeSet">A set of tree nodes.</param>
        ///// <returns>An enumerator for nodes of type <typeparamref name="T"/>.</returns>
        //public static IEnumerable<T> PrecedingSiblings<T>(this IEnumerable<T> nodeSet) where T : FhirInstanceTree
        //{
        //    return nodeSet.SelectMany(node => node.PrecedingSiblings());
        //}

        ///// <summary>Enumerate the siblings following the specified nodes.</summary>
        ///// <typeparam name="T">The type of a tree node.</typeparam>
        ///// <param name="nodeSet">A set of tree nodes.</param>
        ///// <returns>An enumerator for nodes of type <typeparamref name="T"/>.</returns>
        //public static IEnumerable<T> FollowingSiblings<T>(this IEnumerable<T> nodeSet) where T : FhirInstanceTree
        //{
        //    return nodeSet.SelectMany(node => node.PrecedingSiblings());
        //}

        class FhirPathValueEqualityComparer : IEqualityComparer<IValueProvider>
        {
            public bool Equals(IValueProvider x, IValueProvider y)
            {
                var res = x.IsEqualTo(y);
                return res != null && res.Value is bool &&  ((bool)res.Value) == true;
            }

            public int GetHashCode(IValueProvider value)
            {
                var result = value.Value != null ? value.Value.GetHashCode() : 0;

                if (value is IElementNavigator)
                {
                    result ^= (((IElementNavigator)value).GetChildNames().SingleOrDefault() ?? "key").GetHashCode();
                }

                return result;
            }
        }
    }
}

<|MERGE_RESOLUTION|>--- conflicted
+++ resolved
@@ -31,34 +31,6 @@
             return focus.JustValues().Single().Value;
         }
 
-<<<<<<< HEAD
-        public static long AsInteger(this IEnumerable<IValueProvider> focus)
-        {
-            return focus.Single().AsInteger();
-        }
-
-        public static decimal AsDecimal(this IEnumerable<IValueProvider> focus)
-        {
-            return focus.Single().AsDecimal();
-        }
-
-        public static bool AsBoolean(this IEnumerable<IValueProvider> focus)
-        {
-            return focus.Single().AsBoolean();
-        }
-
-        public static string AsString(this IEnumerable<IValueProvider> focus)
-        {
-            return focus.Single().AsString();
-        }
-
-        public static PartialDateTime AsDateTime(this IEnumerable<IValueProvider> focus)
-        {
-            return focus.Single().AsDateTime();
-        }
-=======
->>>>>>> 85039309
-
         private static bool booleanEval(this IEnumerable<IValueProvider> focus)
         {
             var result = false;
@@ -80,29 +52,17 @@
             return result;
         }
 
-<<<<<<< HEAD
-        public static IEnumerable<IValueProvider> BooleanEval(this IEnumerable<IValueProvider> focus)
-=======
-        public static IFluentPathValue BooleanEval(this IEnumerable<IFluentPathValue> focus)
->>>>>>> 85039309
+        public static IValueProvider BooleanEval(this IEnumerable<IValueProvider> focus)
         {
             return new ConstantValue(focus.booleanEval());
         }
-<<<<<<< HEAD
+
         public static IEnumerable<IValueProvider> IsEmpty(this IEnumerable<IValueProvider> focus)
-=======
-
-        public static IEnumerable<IFluentPathValue> IsEmpty(this IEnumerable<IFluentPathValue> focus)
->>>>>>> 85039309
         {
             return FhirValueList.Create(!focus.Any());
         }
 
-<<<<<<< HEAD
-        public static IEnumerable<IValueProvider> Not(this IEnumerable<IValueProvider> focus)
-=======
-        public static IFluentPathValue Not(this IEnumerable<IFluentPathValue> focus)
->>>>>>> 85039309
+        public static IValueProvider Not(this IEnumerable<IValueProvider> focus)
         {
             if (focus.Any())
                 return new ConstantValue(!focus.booleanEval());
@@ -116,31 +76,7 @@
         }
 
 
-<<<<<<< HEAD
-        public static IEnumerable<IValueProvider> Or(this IEnumerable<IValueProvider> left, IEnumerable<IValueProvider> right)
-        {
-            return FhirValueList.Create(left.booleanEval() || right.booleanEval());
-        }
-
-        public static IEnumerable<IValueProvider> And(this IEnumerable<IValueProvider> left, IEnumerable<IValueProvider> right)
-        {
-            return FhirValueList.Create(left.booleanEval() && right.booleanEval());
-        }
-
-        public static IEnumerable<IValueProvider> Xor(this IEnumerable<IValueProvider> left, IEnumerable<IValueProvider> right)
-        {
-            return FhirValueList.Create(left.booleanEval() ^ right.booleanEval());
-        }
-
-        public static IEnumerable<IValueProvider> Implies(this IEnumerable<IValueProvider> left, IEnumerable<IValueProvider> right)
-        {
-            return FhirValueList.Create(!left.booleanEval() || right.booleanEval());
-        }
-
         public static IEnumerable<IValueProvider> Item(this IEnumerable<IValueProvider> focus, int index)
-=======
-        public static IEnumerable<IFluentPathValue> Item(this IEnumerable<IFluentPathValue> focus, int index)
->>>>>>> 85039309
         {
             return focus.Skip(index).Take(1);
         }
@@ -180,56 +116,6 @@
         {
             return FhirValueList.Create(focus.Count());
         }
-
-<<<<<<< HEAD
-        public static IEnumerable<IValueProvider> IntegerEval(this IEnumerable<IValueProvider> focus)
-        {
-            if (focus.JustValues().Count() == 1)
-            {
-                var val = focus.Single().Value;
-                if(val != null)
-                {
-                    if (val is long) return FhirValueList.Create((long)val);
-                    //if (val is decimal) return (Int64)Math.Round((decimal)val);
-                    if (val is string)
-                    {
-                        long result;
-                        if (Int64.TryParse((string)val, out result))
-                            return FhirValueList.Create(result);
-                    }
-
-                }
-            }
-
-            return FhirValueList.Empty();
-        }
-
-        public static IEnumerable<IValueProvider> Substring(this IEnumerable<IValueProvider> focus, long start, long? length)
-        {
-            if(focus.Count() == 1)
-            {
-                if (focus.First().Value != null)
-                {
-                    var str = focus.First().AsStringRepresentation();
-
-                    if (length.HasValue)
-                        return FhirValueList.Create(str.Substring((int)start, (int)length.Value));
-                    else
-                        return FhirValueList.Create(str.Substring((int)start));
-                }
-            }
-
-            return FhirValueList.Empty();
-        }
-
-        public static IEnumerable<IValueProvider> StartingWith(this IEnumerable<IValueProvider> focus, string prefix)
-        {
-            return focus.JustValues().Where(value => value.AsStringRepresentation().StartsWith(prefix));
-        }
-=======
-
-      
->>>>>>> 85039309
 
         //public static IEnumerable<IFluentPathElement> Resolve(this IEnumerable<IFluentPathValue> focus, FhirClient client)
         //{
@@ -260,24 +146,6 @@
         //    }
         //}
 
-<<<<<<< HEAD
-        public static IEnumerable<IValueProvider> MaxLength(this IEnumerable<IValueProvider> focus)
-        {
-            return FhirValueList.Create( focus.JustValues()
-                .Aggregate(0, (val, item) => Math.Max(item.AsStringRepresentation().Length, val)) );
-        }
-
-        public static IEnumerable<IValueProvider> SubsetOf(this IEnumerable<IValueProvider> left, IEnumerable<IValueProvider> right)
-        {
-            return left.All(l => right.Any(r => l.IsEqualTo(r)));
-        }
-=======
-
-        //public static IEnumerable<IFluentPathValue> SubsetOf(this IEnumerable<IFluentPathValue> left, IEnumerable<IFluentPathValue> right)
-        //{
-        //    return left.All(l => right.Any(r => l.IsEqualTo(r)));
-        //}
->>>>>>> 85039309
 
 
         public static IEnumerable<IValueProvider> Extension(this IEnumerable<IValueProvider> focus, string url)
@@ -321,11 +189,7 @@
             return focus.SelectMany(node => node.Descendants());
         }
 
-<<<<<<< HEAD
-        public static IEnumerable<IValueProvider> IsEqualTo(this IEnumerable<IValueProvider> left, IEnumerable<IValueProvider> right)
-=======
-        public static IFluentPathValue IsEqualTo(this IEnumerable<IFluentPathValue> left, IEnumerable<IFluentPathValue> right)
->>>>>>> 85039309
+        public static IValueProvider IsEqualTo(this IEnumerable<IValueProvider> left, IEnumerable<IValueProvider> right)
         {
             if (!left.Any() || !right.Any()) return null;
 
