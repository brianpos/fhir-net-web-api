﻿<?xml version="1.0" encoding="utf-8"?>
<Project ToolsVersion="14.0" DefaultTargets="Build" xmlns="http://schemas.microsoft.com/developer/msbuild/2003">
  <Import Project="$(MSBuildExtensionsPath)\$(MSBuildToolsVersion)\Microsoft.Common.props" Condition="Exists('$(MSBuildExtensionsPath)\$(MSBuildToolsVersion)\Microsoft.Common.props')" />
  <PropertyGroup>
    <Configuration Condition=" '$(Configuration)' == '' ">Debug</Configuration>
    <Platform Condition=" '$(Platform)' == '' ">AnyCPU</Platform>
    <ProjectGuid>{B9744C91-93A4-43E2-A7FD-BEB4EEE9A17E}</ProjectGuid>
    <OutputType>Library</OutputType>
    <AppDesignerFolder>Properties</AppDesignerFolder>
    <RootNamespace>HL7.Fhir.FluentPath</RootNamespace>
    <AssemblyName>HL7.Fhir.FluentPath</AssemblyName>
    <TargetFrameworkVersion>v4.6</TargetFrameworkVersion>
    <FileAlignment>512</FileAlignment>
  </PropertyGroup>
  <PropertyGroup Condition=" '$(Configuration)|$(Platform)' == 'Debug|AnyCPU' ">
    <DebugSymbols>true</DebugSymbols>
    <DebugType>full</DebugType>
    <Optimize>false</Optimize>
    <OutputPath>bin\Debug\</OutputPath>
    <DefineConstants>DEBUG;TRACE</DefineConstants>
    <ErrorReport>prompt</ErrorReport>
    <WarningLevel>4</WarningLevel>
  </PropertyGroup>
  <PropertyGroup Condition=" '$(Configuration)|$(Platform)' == 'Release|AnyCPU' ">
    <DebugType>pdbonly</DebugType>
    <Optimize>true</Optimize>
    <OutputPath>bin\Release\</OutputPath>
    <DefineConstants>TRACE</DefineConstants>
    <ErrorReport>prompt</ErrorReport>
    <WarningLevel>4</WarningLevel>
  </PropertyGroup>
  <ItemGroup>
    <Reference Include="Newtonsoft.Json, Version=8.0.0.0, Culture=neutral, PublicKeyToken=30ad4fe6b2a6aeed, processorArchitecture=MSIL">
      <HintPath>..\..\packages\Newtonsoft.Json.8.0.3\lib\net45\Newtonsoft.Json.dll</HintPath>
      <Private>True</Private>
    </Reference>
    <Reference Include="Sprache, Version=2.0.0.51, Culture=neutral, processorArchitecture=MSIL">
      <HintPath>..\..\packages\Sprache.2.0.0.51\lib\portable-net4+netcore45+win8+wp8+sl5+MonoAndroid+Xamarin.iOS10+MonoTouch\Sprache.dll</HintPath>
      <Private>True</Private>
    </Reference>
    <Reference Include="System" />
    <Reference Include="System.Core" />
    <Reference Include="System.Xml.Linq" />
    <Reference Include="System.Data.DataSetExtensions" />
    <Reference Include="Microsoft.CSharp" />
    <Reference Include="System.Data" />
    <Reference Include="System.Net.Http" />
    <Reference Include="System.Xml" />
  </ItemGroup>
  <ItemGroup>
    <Compile Include="FluentPath\BaseEvaluationContext.cs" />
    <Compile Include="FluentPath\Binding\Functions.cs" />
    <Compile Include="FluentPath\Binding\ParamBinding.cs" />
    <Compile Include="FluentPath\Evaluator.cs" />
    <Compile Include="FluentPath\Expressions\ExpressionVisitor.cs" />
<<<<<<< HEAD
    <Compile Include="FluentPath\FluentPathType.cs" />
    <Compile Include="ElementsModel\NavigatorExtensions.cs" />
    <Compile Include="ElementsModel\INavigator.cs" />
    <Compile Include="ElementsModel\IValueProvider.cs" />
    <Compile Include="ElementsModel\INameProvider.cs" />
    <Compile Include="ElementsModel\IElementNavigator.cs" />
=======
    <Compile Include="FluentPath\TypeInfo.cs" />
>>>>>>> 85039309
    <Compile Include="FluentPath\Parser\Grammar.cs" />
    <Compile Include="FluentPath\Binding\CallBinding.cs" />
    <Compile Include="FluentPath\Parser\Operators.cs" />
    <Compile Include="FluentPath\Parser\Lexer.cs" />
    <Compile Include="FluentPath\IEvaluationContext.cs" />
    <Compile Include="FluentPath\IFluentPathElementExtensions.cs" />
    <Compile Include="FluentPath\FhirValueList.cs" />
    <Compile Include="FluentPath\IFluentPathValueExtensions.cs" />
    <Compile Include="FluentPath\IFluentPathValueListExtensions.cs" />
    <Compile Include="FluentPath\Operator.cs" />
    <Compile Include="FluentPath\Expressions\ExpressionNode.cs" />
    <Compile Include="FluentPath\PartialDateTime.cs" />
    <Compile Include="FluentPath\PathExpression.cs" />
    <Compile Include="FluentPath\Time.cs" />
    <Compile Include="FluentPath\EvaluatorVisitor.cs" />
    <Compile Include="FluentPath\TreeVisualizerVisitor.cs" />
    <Compile Include="FluentPath\ConstantValue.cs" />
    <Compile Include="Properties\AssemblyInfo.cs" />
    <Compile Include="Support\IPositionInfo.cs" />
    <Compile Include="Support\IValueProvider.cs" />
    <Compile Include="Support\Logging.cs" />
    <Compile Include="Support\StringExtensions.cs" />
  </ItemGroup>
  <ItemGroup>
    <None Include="packages.config" />
  </ItemGroup>
  <ItemGroup />
  <Import Project="$(MSBuildToolsPath)\Microsoft.CSharp.targets" />
  <!-- To modify your build process, add your task inside one of the targets below and uncomment it. 
       Other similar extension points exist, see Microsoft.Common.targets.
  <Target Name="BeforeBuild">
  </Target>
  <Target Name="AfterBuild">
  </Target>
  -->
</Project><|MERGE_RESOLUTION|>--- conflicted
+++ resolved
@@ -50,19 +50,16 @@
   <ItemGroup>
     <Compile Include="FluentPath\BaseEvaluationContext.cs" />
     <Compile Include="FluentPath\Binding\Functions.cs" />
+    <Compile Include="FluentPath\Binding\Invokee.cs" />
     <Compile Include="FluentPath\Binding\ParamBinding.cs" />
     <Compile Include="FluentPath\Evaluator.cs" />
     <Compile Include="FluentPath\Expressions\ExpressionVisitor.cs" />
-<<<<<<< HEAD
-    <Compile Include="FluentPath\FluentPathType.cs" />
     <Compile Include="ElementsModel\NavigatorExtensions.cs" />
     <Compile Include="ElementsModel\INavigator.cs" />
     <Compile Include="ElementsModel\IValueProvider.cs" />
     <Compile Include="ElementsModel\INameProvider.cs" />
     <Compile Include="ElementsModel\IElementNavigator.cs" />
-=======
     <Compile Include="FluentPath\TypeInfo.cs" />
->>>>>>> 85039309
     <Compile Include="FluentPath\Parser\Grammar.cs" />
     <Compile Include="FluentPath\Binding\CallBinding.cs" />
     <Compile Include="FluentPath\Parser\Operators.cs" />
@@ -82,7 +79,6 @@
     <Compile Include="FluentPath\ConstantValue.cs" />
     <Compile Include="Properties\AssemblyInfo.cs" />
     <Compile Include="Support\IPositionInfo.cs" />
-    <Compile Include="Support\IValueProvider.cs" />
     <Compile Include="Support\Logging.cs" />
     <Compile Include="Support\StringExtensions.cs" />
   </ItemGroup>
