--- conflicted
+++ resolved
@@ -17,21 +17,12 @@
 {
     [TestClass]
     public class FhirClientTests
-    {
-     
-<<<<<<< HEAD
-		//Uri testEndpoint = new Uri("http://spark.furore.com/fhir");
-		//Uri testEndpoint = new Uri("http://localhost.fiddler:1396/fhir");
-		//Uri testEndpoint = new Uri("http://localhost:1396/fhir");
-		Uri testEndpoint = new Uri("http://fhir.healthintersections.com.au/open");
-		//Uri testEndpoint = new Uri("https://api.fhir.me");
-=======
+    {    
         // Uri testEndpoint = new Uri("http://spark.furore.com/fhir");
         // Uri testEndpoint = new Uri("http://localhost.fiddler:1396/fhir");
          Uri testEndpoint = new Uri("http://localhost:1396/fhir");
         //Uri testEndpoint = new Uri("http://fhir.healthintersections.com.au/open");
         // Uri testEndpoint = new Uri("https://api.fhir.me");
->>>>>>> cedd7519
 
         [TestMethod, TestCategory("FhirClient")]
         public void FetchConformance()
@@ -178,21 +169,12 @@
             Assert.AreEqual(firstId, prevId);
 
             // Forward, then backwards
-<<<<<<< HEAD
-            // Does not work on Grahame's server yet
-			//Assert.IsNotNull(client.Continue(result,PageDirection.Next));
-			//result = client.Continue(result, PageDirection.Previous);
-			//Assert.IsNotNull(result);
-			//prevId = result.Entries.First().Id;
-			//Assert.AreEqual(firstId, prevId);
-=======
             result = client.Continue(result, PageDirection.Next);
             Assert.IsNotNull(result);
             result = client.Continue(result, PageDirection.Previous);
             Assert.IsNotNull(result);
             prevId = result.Entries.First().Id;
             Assert.AreEqual(firstId, prevId);
->>>>>>> cedd7519
         }
 
 
