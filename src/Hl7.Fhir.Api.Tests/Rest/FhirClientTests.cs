﻿using System;
using System.Text;
using System.Collections.Generic;
using System.Linq;
using Microsoft.VisualStudio.TestTools.UnitTesting;
using System.Xml;
using System.Net;
using System.IO;
using Hl7.Fhir.Rest;
using Hl7.Fhir.Serialization;
using Hl7.Fhir.Model;
using Hl7.Fhir.Support;
using Hl7.Fhir.Search;
using System.Threading.Tasks;

namespace Hl7.Fhir.Tests
{
   [TestClass]
    public class FhirClientTests
    {
     
<<<<<<< HEAD
     //   Uri testEndpoint = new Uri("http://spark.furore.com/fhir");
       //Uri testEndpoint = new Uri("http://localhost.fiddler:1396/fhir");
       Uri testEndpoint = new Uri("http://localhost:1396/fhir");
        //Uri testEndpoint = new Uri("http://fhir.healthintersections.com.au/open");
        //Uri testEndpoint = new Uri("https://api.fhir.me");
=======
        Uri testEndpoint = new Uri("http://spark.furore.com/fhir");
        // Uri testEndpoint = new Uri("http://localhost.fiddler:1396/fhir");
        // Uri testEndpoint = new Uri("http://localhost:1396/fhir");
        // Uri testEndpoint = new Uri("http://fhir.healthintersections.com.au/open");
        // Uri testEndpoint = new Uri("https://api.fhir.me");
>>>>>>> 5ec9ce60

        [TestMethod]
        public void FetchConformance()
        {
            FhirClient client = new FhirClient(testEndpoint);

            var entry = client.Conformance();
            var c = entry.Resource;

            Assert.IsNotNull(c);
            Assert.AreEqual("Spark.Service", c.Software.Name);
            Assert.AreEqual(Conformance.RestfulConformanceMode.Server, c.Rest[0].Mode.Value);
            Assert.AreEqual(HttpStatusCode.OK, client.LastResponseDetails.Result);

            // Does't currently work on Grahame's server
            Assert.AreEqual(ContentType.XML_CONTENT_HEADER, client.LastResponseDetails.ContentType.ToLower());
        }


        [TestMethod]
        public void ReadWithFormat()
        {
            FhirClient client = new FhirClient(testEndpoint);

            client.UseFormatParam = true;
            client.PreferredFormat = ResourceFormat.Json;

            var loc = client.Read("Patient/1");

            Assert.AreEqual(ResourceFormat.Json, ContentType.GetResourceFormatFromContentType(client.LastResponseDetails.ContentType));
        }


        [TestMethod]
        public void Read()
        {
            FhirClient client = new FhirClient(testEndpoint);

            var loc = client.Read<Location>("Location/1");
            Assert.IsNotNull(loc);
            Assert.AreEqual("Den Burg", loc.Resource.Address.City);

            string version = new ResourceIdentity(loc.SelfLink).VersionId;
            Assert.IsNotNull(version);
            string id = new ResourceIdentity(loc.Id).Id;
            Assert.AreEqual("1", id);

            try
            {
<<<<<<< HEAD
                var random = client.Read(new Uri("Gibberish/45qq54", UriKind.Relative));
=======
                var random = client.Read(new Uri("Location/45qq54", UriKind.Relative));
>>>>>>> 5ec9ce60
                Assert.Fail();
            }
            catch (FhirOperationException)
            {
                Assert.IsTrue(client.LastResponseDetails.Result == HttpStatusCode.NotFound);
            }

            var loc2 = client.Read<Location>(ResourceIdentity.Build("Location","1", version));
            Assert.IsNotNull(loc2);
            Assert.AreEqual(FhirSerializer.SerializeBundleEntryToJson(loc),
                            FhirSerializer.SerializeBundleEntryToJson(loc2));

            var loc3 = client.Read<Location>(loc.SelfLink);
            Assert.IsNotNull(loc3);
            Assert.AreEqual(FhirSerializer.SerializeBundleEntryToJson(loc),
                            FhirSerializer.SerializeBundleEntryToJson(loc3));        
        }


        [TestMethod]
        public void ReadRelative()
        {
            FhirClient client = new FhirClient(testEndpoint);

            var loc = client.Read<Location>(new Uri("Location/1", UriKind.Relative));
            Assert.IsNotNull(loc);
            Assert.AreEqual("Den Burg", loc.Resource.Address.City);            

            var ri = ResourceIdentity.Build(testEndpoint, "Location", "1");
            loc = client.Read<Location>(ri);
            Assert.IsNotNull(loc);
            Assert.AreEqual("Den Burg", loc.Resource.Address.City);            
        }

        [TestMethod]
        public void Search()
        {
            FhirClient client = new FhirClient(testEndpoint);
            Bundle result;

            result = client.Search<DiagnosticReport>();
            Assert.IsNotNull(result);
            Assert.IsTrue(result.Entries.Count() > 10, "Test should use testdata with more than 10 reports");

            result = client.Search<DiagnosticReport>(pageSize: 10);
            Assert.IsNotNull(result);
            Assert.IsTrue(result.Entries.Count <= 10);

            var withSubject = 
                result.Entries.ByResourceType<DiagnosticReport>().FirstOrDefault(dr => dr.Resource.Subject != null);
            Assert.IsNotNull(withSubject, "Test should use testdata with a report with a subject");

            ResourceIdentity ri = new ResourceIdentity(withSubject.Id);

            result = client.SearchById<DiagnosticReport>(ri.Id, 
                        includes: new string[] { "DiagnosticReport.subject" });
            Assert.IsNotNull(result);

            Assert.AreEqual(2, result.Entries.Count);  // should have subject too

            Assert.IsNotNull(result.Entries.Single(entry => new ResourceIdentity(entry.Id).Collection ==
                        typeof(DiagnosticReport).GetCollectionName()));
            Assert.IsNotNull(result.Entries.Single(entry => new ResourceIdentity(entry.Id).Collection ==
                        typeof(Patient).GetCollectionName()));

            result = client.Search<Patient>(new string[] { "name=Everywoman", "name=Eve" });

            Assert.IsNotNull(result);
            Assert.IsTrue(result.Entries.Count > 0);
        }

        [TestMethod]
        public void Paging()
        {
            FhirClient client = new FhirClient(testEndpoint);

            var result = client.Search<DiagnosticReport>(pageSize: 10);
            Assert.IsNotNull(result);
            Assert.IsTrue(result.Entries.Count <= 10);

            var firstId = result.Entries.First().Id;

            // Browse forward
            result = client.Continue(result);
            Assert.IsNotNull(result);
            var nextId = result.Entries.First().Id;
            Assert.AreNotEqual(firstId, nextId);

            // Browse to first
            result = client.Continue(result, PageDirection.First);
            Assert.IsNotNull(result);
            var prevId = result.Entries.First().Id;
            Assert.AreEqual(firstId, prevId);

            // Forward, then backwards
            Assert.IsNotNull(client.Continue(result, PageDirection.Next));
            result = client.Continue(result, PageDirection.Previous);
            Assert.IsNotNull(result);
            prevId = result.Entries.First().Id;
            Assert.AreEqual(firstId, prevId);
        }



        //private Uri createdTestOrganization = null;

        [TestMethod]
        public void CreateEditDelete()
        {
            var furore = new Organization
            {
                Name = "Furore",
                Identifier = new List<Identifier> { new Identifier("http://hl7.org/test/1", "3141") },
                Telecom = new List<Contact> { new Contact { System = Contact.ContactSystem.Phone, Value = "+31-20-3467171" } }
            };

            FhirClient client = new FhirClient(testEndpoint);
            var tags = new List<Tag> { new Tag("http://nu.nl/testname", Tag.FHIRTAGSCHEME_GENERAL, "TestCreateEditDelete") };

            var fe = client.Create<Organization>(furore, tags:tags, refresh: true);

            Assert.IsNotNull(furore);
            Assert.IsNotNull(fe);
            Assert.IsNotNull(fe.Id);
            Assert.IsNotNull(fe.SelfLink);
            Assert.AreNotEqual(fe.Id, fe.SelfLink);
          //  createdTestOrganization = fe.Id;

            fe.Resource.Identifier.Add(new Identifier("http://hl7.org/test/2", "3141592"));

            var fe2 = client.Update(fe, true);
             
            Assert.IsNotNull(fe2);
            Assert.AreEqual(fe.Id, fe2.Id);
            Assert.AreNotEqual(fe.SelfLink, fe2.SelfLink);

            //TODO: Fix this bug (Issue #11 in Github)
            Assert.IsNotNull(fe2.Tags);
            Assert.AreEqual(1, fe2.Tags.Count());
            Assert.AreEqual(fe2.Tags.First(), tags[0]);

            client.Delete(fe2);

            try
            {
                // Get most recent version
                fe = client.Read<Organization>(new ResourceIdentity(fe.Id));
                Assert.Fail();
            }
            catch
            {
                Assert.IsTrue(client.LastResponseDetails.Result == HttpStatusCode.Gone);
            }
        }


        //[TestMethod]
        //public void History()
        //{
        //    DateTimeOffset now = DateTimeOffset.Now;

        //    CreateEditDelete();

        //    FhirClient client = new FhirClient(testEndpoint);
        //    Bundle history = client.History(createdTestOrganization);
        //    Assert.IsNotNull(history);
        //    Assert.AreEqual(3, history.Entries.Count());
        //    Assert.AreEqual(2, history.Entries.Where(entry => entry is ResourceEntry).Count());
        //    Assert.AreEqual(1, history.Entries.Where(entry => entry is DeletedEntry).Count());

        //    // Now, assume no one is quick enough to insert something between now and the next
        //    // tests....

        //    history = client.History<Organization>(now);
        //    Assert.IsNotNull(history);
        //    Assert.AreEqual(3, history.Entries.Count());
        //    Assert.AreEqual(2, history.Entries.Where(entry => entry is ResourceEntry).Count());
        //    Assert.AreEqual(1, history.Entries.Where(entry => entry is DeletedEntry).Count());

        //    history = client.History(now);
        //    Assert.IsNotNull(history);
        //    Assert.AreEqual(3, history.Entries.Count());
        //    Assert.AreEqual(2, history.Entries.Where(entry => entry is ResourceEntry).Count());
        //    Assert.AreEqual(1, history.Entries.Where(entry => entry is DeletedEntry).Count());
        //}


        //[TestMethod]
        //public void ParseForPPT()
        //{
        //    ErrorList errors = new ErrorList();

        //    // Create a file-based reader for Xml
        //    XmlReader xr = XmlReader.Create(
        //        new StreamReader(@"publish\observation-example.xml"));

        //    // Create a file-based reader for Xml
        //    var obs = (Observation)FhirParser.ParseResource(xr, errors);

        //    // Modify some fields of the observation
        //    obs.Status = ObservationStatus.Amended;
        //    obs.Value = new Quantity() { Value = 40, Units = "g" };

        //    // Serialize the in-memory observation to Json
        //    var jsonText = FhirSerializer.SerializeResourceToJson(obs);

        //}


        [TestMethod] 
        public void ReadTags()
        {
            FhirClient client = new FhirClient(testEndpoint);

            var tags = new List<Tag>() { new Tag("http://readtag.nu.nl", Tag.FHIRTAGSCHEME_GENERAL, "readTagTest") };
            var identity = ResourceIdentity.Build("Location", "1");

            client.AffixTags(identity, tags);

            var affixedEntry = client.Read(identity);
            var list = client.WholeSystemTags();
            Assert.IsTrue(list.Any(t => t.Equals(tags.First())));

            list = client.TypeTags<Location>();
            Assert.IsTrue(list.Any(t => t.Equals(tags.First())));

            list = client.Tags(affixedEntry.SelfLink);
            Assert.IsTrue(list.Any(t => t.Equals(tags.First())));

            client.DeleteTags(affixedEntry.SelfLink, tags);
            //TODO: verify tags have really been removed. Should generate random tag so this is repeatable
        }
    }
}<|MERGE_RESOLUTION|>--- conflicted
+++ resolved
@@ -19,19 +19,11 @@
     public class FhirClientTests
     {
      
-<<<<<<< HEAD
-     //   Uri testEndpoint = new Uri("http://spark.furore.com/fhir");
-       //Uri testEndpoint = new Uri("http://localhost.fiddler:1396/fhir");
-       Uri testEndpoint = new Uri("http://localhost:1396/fhir");
-        //Uri testEndpoint = new Uri("http://fhir.healthintersections.com.au/open");
-        //Uri testEndpoint = new Uri("https://api.fhir.me");
-=======
         Uri testEndpoint = new Uri("http://spark.furore.com/fhir");
         // Uri testEndpoint = new Uri("http://localhost.fiddler:1396/fhir");
         // Uri testEndpoint = new Uri("http://localhost:1396/fhir");
         // Uri testEndpoint = new Uri("http://fhir.healthintersections.com.au/open");
         // Uri testEndpoint = new Uri("https://api.fhir.me");
->>>>>>> 5ec9ce60
 
         [TestMethod]
         public void FetchConformance()
@@ -81,11 +73,7 @@
 
             try
             {
-<<<<<<< HEAD
-                var random = client.Read(new Uri("Gibberish/45qq54", UriKind.Relative));
-=======
                 var random = client.Read(new Uri("Location/45qq54", UriKind.Relative));
->>>>>>> 5ec9ce60
                 Assert.Fail();
             }
             catch (FhirOperationException)
