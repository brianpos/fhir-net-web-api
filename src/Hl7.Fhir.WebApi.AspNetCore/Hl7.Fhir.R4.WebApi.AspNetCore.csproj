﻿<Project Sdk="Microsoft.NET.Sdk">

  <PropertyGroup>
    <TargetFrameworks>netcoreapp3.0</TargetFrameworks>
    <AssemblyName>Hl7.Fhir.R4.WebApi.AspNetCore</AssemblyName>
<<<<<<< HEAD
    <PackageId>telstrahealth.fhir.webapi.aspnetcore.R4</PackageId>
    <Version>1.3.0-alpha4</Version>
    <Title>Telstra Health Fhir WebApi (AspNetCore) Facade Layer</Title>
=======
    <PackageId>Hl7.Fhir.R4.WebApi.AspNetCore</PackageId>
    <Version>1.4.0-alpha6</Version>
    <Title>HL7 Fhir WebApi (AspNetCore) Facade Layer</Title>
>>>>>>> 33abebf2
    <Summary>AspNetCore based FHIR WebApi Facade layer</Summary>
    <Description>Telstra Health port of the FHIR Facade that you can add to other projects where you provide the storage engine through implementing a set of model interface classes</Description>
    <PackageTags>HL7;FHIR;FHIR;NetCore;WebAPI</PackageTags>
    <Product>Hl7.Fhir.R4.WebApi.AspNetCore</Product>
    <RootNamespace>Hl7.Fhir.WebApi</RootNamespace>
  </PropertyGroup>

  <Import Project="..\platforms.props" />
  <Import Project="..\fhir-net-web-api.props" />


  <ItemGroup>
<<<<<<< HEAD
=======
    <PackageReference Include="Hl7.Fhir.R4" Version="1.4.0" />
    <PackageReference Include="Microsoft.AspNetCore" Version="2.2.0" />
    <PackageReference Include="Microsoft.AspNetCore.Buffering" Version="0.2.2" />
    <PackageReference Include="Microsoft.AspNetCore.Mvc" Version="2.2.0" />
>>>>>>> 33abebf2
    <FrameworkReference Include="Microsoft.AspNetCore.App" />
    <PackageReference Include="Microsoft.AspNetCore.Mvc.NewtonsoftJson" Version="3.0.0" />
    <PackageReference Include="Microsoft.Extensions.Logging.Debug" Version="3.0.0" />
    <PackageReference Include="telstrahealth.fhir.core.r4" Version="1.3.5" />
  </ItemGroup>
  <ItemGroup>
    <DotNetCliToolReference Include="Microsoft.VisualStudio.Web.CodeGeneration.Tools" Version="1.0.1" />
  </ItemGroup>
  <ItemGroup>
    <ProjectReference Include="..\Hl7.Fhir.WebApi.Support\Hl7.Fhir.R4.WebApi.Support.csproj" />
  </ItemGroup>

</Project><|MERGE_RESOLUTION|>--- conflicted
+++ resolved
@@ -3,15 +3,9 @@
   <PropertyGroup>
     <TargetFrameworks>netcoreapp3.0</TargetFrameworks>
     <AssemblyName>Hl7.Fhir.R4.WebApi.AspNetCore</AssemblyName>
-<<<<<<< HEAD
     <PackageId>telstrahealth.fhir.webapi.aspnetcore.R4</PackageId>
-    <Version>1.3.0-alpha4</Version>
+    <Version>1.3.0-alpha6</Version>
     <Title>Telstra Health Fhir WebApi (AspNetCore) Facade Layer</Title>
-=======
-    <PackageId>Hl7.Fhir.R4.WebApi.AspNetCore</PackageId>
-    <Version>1.4.0-alpha6</Version>
-    <Title>HL7 Fhir WebApi (AspNetCore) Facade Layer</Title>
->>>>>>> 33abebf2
     <Summary>AspNetCore based FHIR WebApi Facade layer</Summary>
     <Description>Telstra Health port of the FHIR Facade that you can add to other projects where you provide the storage engine through implementing a set of model interface classes</Description>
     <PackageTags>HL7;FHIR;FHIR;NetCore;WebAPI</PackageTags>
@@ -24,13 +18,6 @@
 
 
   <ItemGroup>
-<<<<<<< HEAD
-=======
-    <PackageReference Include="Hl7.Fhir.R4" Version="1.4.0" />
-    <PackageReference Include="Microsoft.AspNetCore" Version="2.2.0" />
-    <PackageReference Include="Microsoft.AspNetCore.Buffering" Version="0.2.2" />
-    <PackageReference Include="Microsoft.AspNetCore.Mvc" Version="2.2.0" />
->>>>>>> 33abebf2
     <FrameworkReference Include="Microsoft.AspNetCore.App" />
     <PackageReference Include="Microsoft.AspNetCore.Mvc.NewtonsoftJson" Version="3.0.0" />
     <PackageReference Include="Microsoft.Extensions.Logging.Debug" Version="3.0.0" />
