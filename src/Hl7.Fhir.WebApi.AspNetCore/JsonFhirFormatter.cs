﻿/* 
 * Copyright (c) 2017+ brianpos, Firely and contributors
 * See the file CONTRIBUTORS for details.
 * 
 * This file is licensed under the BSD 3-Clause license
 * available at https://github.com/ewoutkramer/fhir-net-api/blob/master/LICENSE
 */

using System;
using System.IO;
using System.Net;
using System.Threading.Tasks;
using Hl7.Fhir.Model;
using Hl7.Fhir.Serialization;
using Newtonsoft.Json;
using Hl7.Fhir.Rest;
using Hl7.Fhir.Utility;
using Microsoft.Net.Http.Headers;
using Microsoft.AspNetCore.Mvc.Formatters;
using System.Text;
using System.Diagnostics;
using Microsoft.AspNetCore.WebUtilities;
using System.Threading;
using System.Buffers;
using Microsoft.AspNetCore.Http;
using Microsoft.AspNetCore.Http.Features;

namespace Hl7.Fhir.WebApi
{
    public class JsonFhirInputFormatter : FhirMediaTypeInputFormatter
    {
        public JsonFhirInputFormatter() : base()
        {
            foreach (var mediaType in ContentType.JSON_CONTENT_HEADERS)
                SupportedMediaTypes.Add(new MediaTypeHeaderValue(mediaType));
        }

        public override async Task<InputFormatterResult> ReadRequestBodyAsync(InputFormatterContext context, Encoding encoding)
        {
            if (context == null)
                throw new ArgumentNullException(nameof(context));

            if (encoding == null)
                throw new ArgumentNullException(nameof(encoding));

            if (encoding.EncodingName != Encoding.UTF8.EncodingName)
                throw new FhirServerException(HttpStatusCode.BadRequest, "FHIR supports UTF-8 encoding exclusively, not " + encoding.WebName);

            var request = context.HttpContext.Request;

            // TODO: Brian: Would like to know what the issue is here? Will this be resolved by the Async update to the core?
            if (!request.Body.CanSeek)
            {
                // To avoid blocking on the stream, we asynchronously read everything 
                // into a buffer, and then seek back to the beginning.
                request.EnableBuffering();
                Debug.Assert(request.Body.CanSeek);

                // no timeout configuration on this? or does that happen at another layer?
                await request.Body.DrainAsync(CancellationToken.None);
                request.Body.Seek(0L, SeekOrigin.Begin);
            }

            using (var streamReader = context.ReaderFactory(request.Body, encoding))
            using (var jsonReader = new JsonTextReader(streamReader))
            {
                // need to configure these properties as is done in 
                // HL7.Fhir.SerializationUtil.JsonReaderFromJsonText()
                jsonReader.DateParseHandling = DateParseHandling.None;
                jsonReader.FloatParseHandling = FloatParseHandling.Decimal;

                try
                {
                    var resource = new FhirJsonParser().Parse<Resource>(jsonReader);
                    return InputFormatterResult.Success(resource);
                }
                catch (FormatException exception)
                {
                    throw new FhirServerException(HttpStatusCode.BadRequest, "Body parsing failed: " + exception.Message);
                }
            }
        }
    }

    class ArrayPool : IArrayPool<char>
    {
        internal ArrayPool(ArrayPool<char> pool)
        {
            _pool = pool;
        }
        ArrayPool<char> _pool;

        public char[] Rent(int minimumLength)
        {
            return _pool.Rent(minimumLength);
        }

        public void Return(char[] array)
        {
            _pool.Return(array);
        }
    }
    public class JsonFhirOutputFormatter : FhirMediaTypeOutputFormatter
    {
        public JsonFhirOutputFormatter(ArrayPool<char> charPool) : base()
        {
            if (charPool == null)
                throw new ArgumentNullException(nameof(charPool));

            _charPool = new ArrayPool(charPool);

            foreach (var mediaType in ContentType.JSON_CONTENT_HEADERS)
                SupportedMediaTypes.Add(new MediaTypeHeaderValue(mediaType));
        }

        private readonly IArrayPool<char> _charPool;

        public override void WriteResponseHeaders(OutputFormatterWriteContext context)
        {
            context.ContentType = FhirMediaType.GetMediaTypeHeaderValue(context.ObjectType, ResourceFormat.Json);
            // note that the base is called last, as this may overwrite the ContentType where the resource is of type Binary
            base.WriteResponseHeaders(context);
            //   headers.ContentDisposition = new ContentDispositionHeaderValue("attachment") { FileName = "fhir.resource.json" };
        }

        public override System.Threading.Tasks.Task WriteResponseBodyAsync(OutputFormatterWriteContext context, Encoding selectedEncoding)
        {
            if (context == null)
                throw new ArgumentNullException(nameof(context));

            if (selectedEncoding == null)
                throw new ArgumentNullException(nameof(selectedEncoding));

            if (context.ObjectType != null)
            {
<<<<<<< HEAD
                // netcore default is for async only
                var syncIOFeature = context.HttpContext.Features.Get<IHttpBodyControlFeature>();
                if (syncIOFeature != null)
                {
                    syncIOFeature.AllowSynchronousIO = true;
                }

                JsonTextWriter jsonwriter = (JsonTextWriter)SerializationUtil.CreateJsonTextWriter(writer); // This will use the BetterJsonWriter which handles precision correctly
                using (jsonwriter)
=======
                using (StreamWriter writer = new StreamWriter(context.HttpContext.Response.Body))
>>>>>>> 33abebf2
                {
                    // netcore default is for async only
                    var syncIOFeature = context.HttpContext.Features.Get<IHttpBodyControlFeature>();
                    if (syncIOFeature != null)
                    {
                        syncIOFeature.AllowSynchronousIO = true;
                    }

                    JsonTextWriter jsonwriter = (JsonTextWriter)SerializationUtil.CreateJsonTextWriter(writer); // This will use the BetterJsonWriter which handles precision correctly
                    using (jsonwriter)
                    {
                        jsonwriter.ArrayPool = _charPool;
                        jsonwriter.Formatting = Formatting.Indented; // lets make it pretty

                        SummaryType st = SummaryType.False;
                        if (context.ObjectType == typeof(OperationOutcome))
                        {
                            // We will only honor the summary type during serialization of the outcome
                            // if the resource wasn't a stored OpOutcome we are returning
                            OperationOutcome resource = (OperationOutcome)context.Object;
                            if (string.IsNullOrEmpty(resource.Id) && resource.HasAnnotation<SummaryType>())
                                st = resource.Annotation<SummaryType>();
                            new FhirJsonSerializer().Serialize(resource, jsonwriter, st);
                        }
                        else if (typeof(Resource).IsAssignableFrom(context.ObjectType))
                        {
                            if (context.Object != null)
                            {
                                Resource r = context.Object as Resource;
                                if (r.HasAnnotation<SummaryType>())
                                    st = r.Annotation<SummaryType>();
                                new FhirJsonSerializer().Serialize(r, jsonwriter, st);
                            }
                        }
                        return writer.FlushAsync();
                    }
                }
            }
            return System.Threading.Tasks.Task.CompletedTask;
        }
    }
}<|MERGE_RESOLUTION|>--- conflicted
+++ resolved
@@ -133,19 +133,7 @@
 
             if (context.ObjectType != null)
             {
-<<<<<<< HEAD
-                // netcore default is for async only
-                var syncIOFeature = context.HttpContext.Features.Get<IHttpBodyControlFeature>();
-                if (syncIOFeature != null)
-                {
-                    syncIOFeature.AllowSynchronousIO = true;
-                }
-
-                JsonTextWriter jsonwriter = (JsonTextWriter)SerializationUtil.CreateJsonTextWriter(writer); // This will use the BetterJsonWriter which handles precision correctly
-                using (jsonwriter)
-=======
                 using (StreamWriter writer = new StreamWriter(context.HttpContext.Response.Body))
->>>>>>> 33abebf2
                 {
                     // netcore default is for async only
                     var syncIOFeature = context.HttpContext.Features.Get<IHttpBodyControlFeature>();
