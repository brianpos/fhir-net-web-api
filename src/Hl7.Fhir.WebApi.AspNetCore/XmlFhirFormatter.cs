--- conflicted
+++ resolved
@@ -101,29 +101,7 @@
 
             if (context.ObjectType != null)
             {
-<<<<<<< HEAD
-                Encoding = new UTF8Encoding(false),
-                OmitXmlDeclaration = true,
-                Async = true,
-                CloseOutput = true,
-                Indent = true,
-                NewLineHandling = NewLineHandling.Entitize,
-                IndentChars = "  "
-            };
-            using (XmlWriter writer = XmlWriter.Create(context.HttpContext.Response.Body, settings))
-            {
-                // netcore default is for async only
-                var syncIOFeature = context.HttpContext.Features.Get<IHttpBodyControlFeature>();
-                if (syncIOFeature != null)
-                {
-                    syncIOFeature.AllowSynchronousIO = true;
-                }
-
-                SummaryType st = SummaryType.False;
-                if (context.ObjectType == typeof(OperationOutcome))
-=======
                 XmlWriterSettings settings = new XmlWriterSettings
->>>>>>> 33abebf2
                 {
                     Encoding = new UTF8Encoding(false),
                     OmitXmlDeclaration = true,
